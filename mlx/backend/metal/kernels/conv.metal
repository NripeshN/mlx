// Copyright © 2023-2024 Apple Inc.

#include <metal_simdgroup>
#include <metal_simdgroup_matrix>
#include <metal_stdlib>

#include "mlx/backend/metal/kernels/bf16.h"
#include "mlx/backend/metal/kernels/steel/conv/params.h"

#define MLX_MTL_CONST static constant constexpr const

using namespace metal;

///////////////////////////////////////////////////////////////////////////////
/// Naive unfold with dilation
///////////////////////////////////////////////////////////////////////////////

template <typename T, int N>
[[kernel]] void naive_unfold_Nd(
    const device T* in [[buffer(0)]],
    device T* out [[buffer(1)]],
    const constant MLXConvParams<N>* params [[buffer(2)]],
    uint3 gid [[thread_position_in_grid]]) {
  int filter_size = params->C;
  for (short i = 0; i < N; i++)
    filter_size *= params->wS[i];

  int out_pixels = 1;
  for (short i = 0; i < N; i++)
    out_pixels *= params->oS[i];

  // Set out
  out += gid.z * filter_size + gid.y * (params->C);

  // Coordinates in input
  int is[N] = {0};

  // gid.z: N oS (Batch and row in unfolded output)
  // gid.y: wS (Filter location to unfold input)
  // gid.x: C (channel)

  int n = (gid.z) / out_pixels;
  int oS = (gid.z) % out_pixels;
  int wS = gid.y;

  bool valid = n < params->N;

  // Unroll dimensions
  for (int i = N - 1; i >= 0; --i) {
    int os_ = (oS % params->oS[i]);
    int ws_ = (wS % params->wS[i]);

    ws_ = params->flip ? params->wS[i] - ws_ - 1 : ws_;

    int is_ = os_ * params->str[i] - params->pad[i] + ws_ * params->kdil[i];
    int is_max = 1 + params->idil[i] * (params->iS[i] - 1);

    valid &= is_ >= 0 && is_ < is_max && (is_ % params->idil[i] == 0);

    is[i] = is_ / params->idil[i];

    oS /= params->oS[i];
    wS /= params->wS[i];
  }

  if (valid) {
    size_t in_offset = n * params->in_strides[0];

    for (int i = 0; i < N; ++i) {
      in_offset += is[i] * params->in_strides[i + 1];
    }

    out[gid.x] = in[in_offset + gid.x];
  } else {
    out[gid.x] = T(0);
  }
<<<<<<< HEAD
}

#define instantiate_naive_unfold_nd(name, itype, n)                       \
  template [[host_name("naive_unfold_nd_" #name "_" #n)]] [[kernel]] void \
  naive_unfold_Nd(                                                        \
      const device itype* in [[buffer(0)]],                               \
      device itype* out [[buffer(1)]],                                    \
      const constant MLXConvParams<n>* params [[buffer(2)]],              \
=======
}

// This kernel unfolds the input array of size (N, *spatial_dims, C)
// into an array of size (N x *spatial_dims, C x *kernel_dims).
template <typename T, int N>
[[kernel]] void naive_unfold_transpose_Nd(
    const device T* in [[buffer(0)]],
    device T* out [[buffer(1)]],
    const constant MLXConvParams<N>* params [[buffer(2)]],
    uint3 gid [[thread_position_in_grid]]) {

  int filter_size = params->C;
  for(short i = 0; i < N; i++) filter_size *= params->wS[i];

  int out_pixels = 1;
  for(short i = 0; i < N; i++) out_pixels *= params->oS[i];

  // Set out
  out += gid.z * filter_size + gid.x * (filter_size / params->C);

  // Coordinates in input
  int is[N] = {0};

  // gid.z: N oS (Batch and row in unfolded output)
  // gid.y: wS (Filter location to unfold input)
  // gid.x: C (channel)

  int n = (gid.z) / out_pixels;
  int oS = (gid.z) % out_pixels;
  int wS = gid.y;

  bool valid = n < params->N;

  // Unroll dimensions
  for (int i = N - 1; i >= 0; --i) {
    int os_ = (oS % params->oS[i]);
    int ws_ = (wS % params->wS[i]);

    ws_ = params->flip ? params->wS[i] - ws_ - 1 : ws_;

    int is_ = os_ * params->str[i] - params->pad[i] + ws_ * params->kdil[i];
    int is_max = 1 + params->idil[i] * (params->iS[i] - 1);

    valid &= is_ >= 0 && is_ < is_max && (is_ % params->idil[i] == 0);

    is[i] = is_ / params->idil[i];

    oS /= params->oS[i];
    wS /= params->wS[i];

    out += ws_ * params->str[i];
  }

  if(valid) {
    size_t in_offset = n * params->in_strides[0];

    for(int i = 0; i < N; ++i) {
      in_offset += is[i] * params->in_strides[i + 1];
    }

    out[0] = in[in_offset + gid.x];
  } else {
    out[0] = T(0);
  }
}

#define instantiate_naive_unfold_nd(name, itype, n) \
  template [[host_name("naive_unfold_nd_" #name "_" #n)]] \
  [[kernel]] void naive_unfold_Nd( \
      const device itype* in [[buffer(0)]], \
      device itype* out [[buffer(1)]], \
      const constant MLXConvParams<n>* params [[buffer(2)]], \
      uint3 gid [[thread_position_in_grid]]); \
  template [[host_name("naive_unfold_transpose_nd_" #name "_" #n)]] \
  [[kernel]] void naive_unfold_transpose_Nd( \
      const device itype* in [[buffer(0)]], \
      device itype* out [[buffer(1)]], \
      const constant MLXConvParams<n>* params [[buffer(2)]], \
>>>>>>> c4a471c9
      uint3 gid [[thread_position_in_grid]]);

#define instantiate_naive_unfold_nd_dims(name, itype)                      \
  instantiate_naive_unfold_nd(name, itype, 1) instantiate_naive_unfold_nd( \
      name, itype, 2) instantiate_naive_unfold_nd(name, itype, 3)

instantiate_naive_unfold_nd_dims(float32, float);
instantiate_naive_unfold_nd_dims(float16, half);
instantiate_naive_unfold_nd_dims(bfloat16, bfloat16_t);

///////////////////////////////////////////////////////////////////////////////
/// Slow and naive conv2d kernels
///////////////////////////////////////////////////////////////////////////////

template <
    typename T,
    const int BM, /* Threadgroup rows (in threads) */
    const int BN, /* Threadgroup cols (in threads) */
    const int TM, /* Thread rows (in elements) */
    const int TN, /* Thread cols (in elements) */
    const int BC = 16>
[[kernel]] void naive_conv_2d(
    const device T* in [[buffer(0)]],
    const device T* wt [[buffer(1)]],
    device T* out [[buffer(2)]],
    const constant MLXConvParams<2>& params [[buffer(3)]],
    uint3 tid [[threadgroup_position_in_grid]],
    uint3 lid [[thread_position_in_threadgroup]],
    uint simd_gid [[simdgroup_index_in_threadgroup]],
    uint simd_lid [[thread_index_in_simdgroup]]) {
  (void)simd_gid;
  (void)simd_lid;

  out += tid.z * params.out_strides[0];
  in += tid.z * params.in_strides[0];

  int out_o = tid.y * BN * TN + lid.y * TN;
  int out_hw = tid.x * BM * TM + lid.x * TM;

  int out_h[TM];
  int out_w[TN];

  for (int m = 0; m < TM; ++m) {
    int mm = (out_hw + m);
    out_h[m] = mm / params.oS[1];
    out_w[m] = mm % params.oS[1];
  }

  T in_local[TM];
  T wt_local[TN];
  T out_local[TM * TN] = {T(0)};

  for (int h = 0; h < params.wS[0]; ++h) {
    for (int w = 0; w < params.wS[1]; ++w) {
      for (int c = 0; c < params.C; ++c) {
        // Local in
        for (int m = 0; m < TM; m++) {
          int i = out_h[m] * params.str[0] - params.pad[0] + h * params.kdil[0];
          int j = out_w[m] * params.str[1] - params.pad[1] + w * params.kdil[1];

          bool valid = i >= 0 && i < params.iS[0] && j >= 0 && j < params.iS[1];
          in_local[m] = valid
              ? in[i * params.in_strides[1] + j * params.in_strides[2] + c]
              : T(0);
        }

        // Load weight
        for (int n = 0; n < TN; ++n) {
          int o = out_o + n;
          wt_local[n] = o < params.O
              ? wt[o * params.wt_strides[0] + h * params.wt_strides[1] +
                   w * params.wt_strides[2] + c]
              : T(0);
        }

        // Accumulate
        for (int m = 0; m < TM; ++m) {
          for (int n = 0; n < TN; ++n) {
            out_local[m * TN + n] += in_local[m] * wt_local[n];
          }
        }
      }
    }
  }

  for (int m = 0; m < TM; ++m) {
    for (int n = 0; n < TN; ++n) {
      if (out_h[m] < params.oS[0] && out_w[m] < params.oS[1] &&
          (out_o + n) < params.O)
        out[out_h[m] * params.out_strides[1] +
            out_w[m] * params.out_strides[2] + out_o + n] =
            out_local[m * TN + n];
    }
  }
}

// Instantiations

#define instantiate_naive_conv_2d(name, itype, bm, bn, tm, tn)              \
  template [[host_name("naive_conv_2d_" #name "_bm" #bm "_bn" #bn "_tm" #tm \
                       "_tn" #tn)]] [[kernel]] void                         \
  naive_conv_2d<itype, bm, bn, tm, tn>(                                     \
      const device itype* in [[buffer(0)]],                                 \
      const device itype* wt [[buffer(1)]],                                 \
      device itype* out [[buffer(2)]],                                      \
      const constant MLXConvParams<2>& params [[buffer(3)]],                \
      uint3 tid [[threadgroup_position_in_grid]],                           \
      uint3 lid [[thread_position_in_threadgroup]],                         \
      uint simd_gid [[simdgroup_index_in_threadgroup]],                     \
      uint simd_lid [[thread_index_in_simdgroup]]);

// clang-format off
#define instantiate_naive_conv_2d_blocks(name, itype) \
  instantiate_naive_conv_2d(name, itype, 16, 8, 4, 4) \
  instantiate_naive_conv_2d(name, itype, 16, 8, 2, 4) 

instantiate_naive_conv_2d_blocks(float32, float);
instantiate_naive_conv_2d_blocks(float16, half);
instantiate_naive_conv_2d_blocks(bfloat16, bfloat16_t); // clang-format on

///////////////////////////////////////////////////////////////////////////////
/// Winograd kernels
///////////////////////////////////////////////////////////////////////////////

template <int M, int R, int S>
struct WinogradTransforms {};

template <>
struct WinogradTransforms<6, 3, 8> {
  MLX_MTL_CONST int OUT_TILE_SIZE = 6;
  MLX_MTL_CONST int FILTER_SIZE = 3;
  MLX_MTL_CONST int IN_TILE_SIZE = OUT_TILE_SIZE + FILTER_SIZE - 1;
  MLX_MTL_CONST int SIMD_MATRIX_SIZE = 8;
  MLX_MTL_CONST float in_transform[SIMD_MATRIX_SIZE][SIMD_MATRIX_SIZE] = {
      {1.00f, 0.00f, 0.00f, 0.00f, 0.00f, 0.00f, 0.00f, 0.00f},
      {0.00f, 1.00f, -1.00f, 0.50f, -0.50f, 2.00f, -2.00f, -1.00f},
      {-5.25f, 1.00f, 1.00f, 0.25f, 0.25f, 4.00f, 4.00f, 0.00f},
      {0.00f, -4.25f, 4.25f, -2.50f, 2.50f, -2.50f, 2.50f, 5.25f},
      {5.25f, -4.25f, -4.25f, -1.25f, -1.25f, -5.00f, -5.00f, 0.00f},
      {0.00f, 1.00f, -1.00f, 2.00f, -2.00f, 0.50f, -0.50f, -5.25f},
      {-1.00f, 1.00f, 1.00f, 1.00f, 1.00f, 1.00f, 1.00f, 0.00f},
      {0.00f, 0.00f, 0.00f, 0.00f, 0.00f, 0.00f, 0.00f, 1.00f},
  };

  MLX_MTL_CONST float out_transform[SIMD_MATRIX_SIZE][SIMD_MATRIX_SIZE] = {
      {1.00f, 0.00f, 0.00f, 0.00f, 0.00f, 0.00f},
      {1.00f, 1.00f, 1.00f, 1.00f, 1.00f, 1.00f},
      {1.00f, -1.00f, 1.00f, -1.00f, 1.00f, -1.00f},
      {1.00f, 2.00f, 4.00f, 8.00f, 16.00f, 32.00f},
      {1.00f, -2.00f, 4.00f, -8.00f, 16.00f, -32.00f},
      {1.00f, 0.50f, 0.25f, 0.125f, 0.0625f, 0.03125f},
      {1.00f, -0.50f, 0.25f, -0.125f, 0.0625f, -0.03125f},
      {0.00f, 0.00f, 0.00f, 0.00f, 0.00f, 1.00f},
  };

  MLX_MTL_CONST float wt_transform[SIMD_MATRIX_SIZE][SIMD_MATRIX_SIZE] = {
      {1.00, 0.00, 0.00},
      {-2.0 / 9.00, -2.0 / 9.00, -2.0 / 9.00},
      {-2.0 / 9.00, 2.0 / 9.00, -2.0 / 9.00},
      {1.0 / 90.0, 1.0 / 45.0, 2.0 / 45.0},
      {1.0 / 90.0, -1.0 / 45.0, 2.0 / 45.0},
      {32.0 / 45.0, 16.0 / 45.0, 8.0 / 45.0},
      {32.0 / 45.0, -16.0 / 45.0, 8.0 / 45.0},
      {0.00, 0.00, 1.00},
  };
};

constant constexpr const float WinogradTransforms<6, 3, 8>::wt_transform[8][8];
constant constexpr const float WinogradTransforms<6, 3, 8>::in_transform[8][8];
constant constexpr const float WinogradTransforms<6, 3, 8>::out_transform[8][8];

template <typename T, int BC = 32, int BO = 4, int M = 6, int R = 3>
[[kernel, max_total_threads_per_threadgroup(BO * 32)]] void
winograd_conv_2d_weight_transform(
    const device T* wt_in [[buffer(0)]],
    device T* wt_out [[buffer(1)]],
    const constant int& C [[buffer(2)]],
    const constant int& O [[buffer(3)]],
    uint tid [[threadgroup_position_in_grid]],
    uint simd_group_id [[simdgroup_index_in_threadgroup]],
    uint simd_lane_id [[thread_index_in_simdgroup]]) {
  using WGT = WinogradTransforms<M, R, 8>;

  // Get lane position in simdgroup
  const short qid = simd_lane_id / 4;
  const short sm = (qid & 4) + (simd_lane_id / 2) % 4;
  const short sn = (qid & 2) * 2 + (simd_lane_id % 2) * 2;

  // Initialize G matrix
  simdgroup_matrix<T, 8, 8> G;
  G.thread_elements()[0] = WGT::wt_transform[sm][sn];
  G.thread_elements()[1] = WGT::wt_transform[sm][sn + 1];

  // Initialize Gt matrix
  simdgroup_matrix<T, 8, 8> Gt;
  Gt.thread_elements()[0] = WGT::wt_transform[sn][sm];
  Gt.thread_elements()[1] = WGT::wt_transform[sn + 1][sm];

  // Move to the correct output filter
  size_t ko = BO * tid + simd_group_id;
  wt_in += ko * R * R * C;

  // wt_out is stored transposed (A x A x C x O)
  short ohw_0 = sm * 8 + sn;
  short ohw_1 = sm * 8 + sn + 1;
  device T* wt_out_0 = wt_out + ohw_0 * C * O + ko;
  device T* wt_out_1 = wt_out + ohw_1 * C * O + ko;

  // Prepare shared memory
  threadgroup T Ws[BO][R][R][BC];

  // Loop over C
  for (int bc = 0; bc < C; bc += BC) {
    threadgroup_barrier(mem_flags::mem_threadgroup);
    // Read into shared memory
    for (int kh = 0; kh < R; ++kh) {
      for (int kw = 0; kw < R; ++kw) {
        for (int kc = simd_lane_id; kc < BC; kc += 32) {
          Ws[simd_group_id][kh][kw][kc] = wt_in[kh * R * C + kw * C + kc];
        }
      }
    }

    threadgroup_barrier(mem_flags::mem_threadgroup);
    // Do transform and store the result
    for (int c = 0; c < BC; ++c) {
      simdgroup_matrix<T, 8, 8> g;
      g.thread_elements()[0] =
          sm < R && sn < R ? Ws[simd_group_id][sm][sn][c] : T(0);
      g.thread_elements()[1] =
          sm < R && sn + 1 < R ? Ws[simd_group_id][sm][sn + 1][c] : T(0);

      simdgroup_matrix<T, 8, 8> g_out = (G * g) * Gt;
      wt_out_0[c * O] = g_out.thread_elements()[0];
      wt_out_1[c * O] = g_out.thread_elements()[1];
    }

    wt_in += BC;
    wt_out_0 += BC * O;
    wt_out_1 += BC * O;
  }
}

#define instantiate_winograd_conv_2d_weight_transform_base(name, itype, bc) \
  template [[host_name("winograd_conv_2d_weight_transform_" #name           \
                       "_bc" #bc)]] [[kernel]] void                         \
  winograd_conv_2d_weight_transform<itype, bc>(                             \
      const device itype* wt_in [[buffer(0)]],                              \
      device itype* wt_out [[buffer(1)]],                                   \
      const constant int& C [[buffer(2)]],                                  \
      const constant int& O [[buffer(3)]],                                  \
      uint tid [[threadgroup_position_in_grid]],                            \
      uint simd_group_id [[simdgroup_index_in_threadgroup]],                \
      uint simd_lane_id [[thread_index_in_simdgroup]]);

template <typename T, int BC, int WM, int WN, int M = 6, int R = 3>
[[kernel, max_total_threads_per_threadgroup(WM* WN * 32)]] void
winograd_conv_2d_input_transform(
    const device T* inp_in [[buffer(0)]],
    device T* inp_out [[buffer(1)]],
    const constant MLXConvParams<2>& params [[buffer(2)]],
    uint3 tid [[threadgroup_position_in_grid]],
    uint3 lid [[thread_position_in_threadgroup]],
    uint3 tgp_per_grid [[threadgroups_per_grid]],
    uint simd_group_id [[simdgroup_index_in_threadgroup]],
    uint simd_lane_id [[thread_index_in_simdgroup]]) {
  (void)lid;

  using WGT = WinogradTransforms<M, R, 8>;
  constexpr int A = WGT::IN_TILE_SIZE;
  constexpr int N_SIMD_GROUPS = WM * WN;

  // Get lane position in simdgroup
  const short qid = simd_lane_id / 4;
  const short sm = (qid & 4) + (simd_lane_id / 2) % 4;
  const short sn = (qid & 2) * 2 + (simd_lane_id % 2) * 2;

  // Initialize B matrix
  simdgroup_matrix<T, 8, 8> B;
  B.thread_elements()[0] = WGT::in_transform[sm][sn];
  B.thread_elements()[1] = WGT::in_transform[sm][sn + 1];

  // Initialize Bt matrix
  simdgroup_matrix<T, 8, 8> Bt;
  Bt.thread_elements()[0] = WGT::in_transform[sn][sm];
  Bt.thread_elements()[1] = WGT::in_transform[sn + 1][sm];

  // Resolve input tile
  constexpr int TH = (A / WM);
  constexpr int TW = (A / WN);
  int kh = TH * (simd_group_id / WN);
  int kw = TW * (simd_group_id % WN);
  int bh = M * tid.y + kh;
  int bw = M * tid.x + kw;

  // Move to the correct input tile
  inp_in += tid.z * params.in_strides[0] + bh * params.in_strides[1] +
      bw * params.in_strides[2];

  // Pre compute strides
  int jump_in[TH][TW];

  for (int h = 0; h < TH; h++) {
    for (int w = 0; w < TW; w++) {
      jump_in[h][w] = h * params.in_strides[1] + w * params.in_strides[2];
    }
  }

  // inp_out is stored interleaved (A x A x tiles x C)
  size_t N_TILES = tgp_per_grid.x * tgp_per_grid.y * tgp_per_grid.z;
  size_t tile_id =
      tid.z * tgp_per_grid.x * tgp_per_grid.y + tid.y * tgp_per_grid.x + tid.x;
  size_t ohw_0 = sm * 8 + sn;
  size_t ohw_1 = sm * 8 + sn + 1;
  device T* inp_out_0 =
      inp_out + ohw_0 * N_TILES * params.C + tile_id * params.C;
  device T* inp_out_1 =
      inp_out + ohw_1 * N_TILES * params.C + tile_id * params.C;

  // Prepare shared memory
  threadgroup T Is[A][A][BC];

  // Loop over C
  for (int bc = 0; bc < params.C; bc += BC) {
    threadgroup_barrier(mem_flags::mem_threadgroup);
    // Read into shared memory
    for (int h = 0; h < TH; h++) {
      for (int w = 0; w < TW; w++) {
        const device T* in_ptr = inp_in + jump_in[h][w];
        for (int c = simd_lane_id; c < BC; c += 32) {
          Is[kh + h][kw + w][c] = in_ptr[c];
        }
      }
    }

    threadgroup_barrier(mem_flags::mem_threadgroup);
    // Do transform and store the result
    for (int c = simd_group_id; c < BC; c += N_SIMD_GROUPS) {
      simdgroup_matrix<T, 8, 8> I;
      I.thread_elements()[0] = Is[sm][sn][c];
      I.thread_elements()[1] = Is[sm][sn + 1][c];

      simdgroup_matrix<T, 8, 8> I_out = (Bt * I) * B;
      inp_out_0[c] = I_out.thread_elements()[0];
      inp_out_1[c] = I_out.thread_elements()[1];
    }

    inp_in += BC;
    inp_out_0 += BC;
    inp_out_1 += BC;
  }
}

#define instantiate_winograd_conv_2d_input_transform(name, itype, bc) \
  template [[host_name("winograd_conv_2d_input_transform_" #name      \
                       "_bc" #bc)]] [[kernel]] void                   \
  winograd_conv_2d_input_transform<itype, bc, 2, 2>(                  \
      const device itype* inp_in [[buffer(0)]],                       \
      device itype* inp_out [[buffer(1)]],                            \
      const constant MLXConvParams<2>& params [[buffer(2)]],          \
      uint3 tid [[threadgroup_position_in_grid]],                     \
      uint3 lid [[thread_position_in_threadgroup]],                   \
      uint3 tgp_per_grid [[threadgroups_per_grid]],                   \
      uint simd_group_id [[simdgroup_index_in_threadgroup]],          \
      uint simd_lane_id [[thread_index_in_simdgroup]]);

template <typename T, int BO, int WM, int WN, int M = 6, int R = 3>
[[kernel, max_total_threads_per_threadgroup(WM* WN * 32)]] void
winograd_conv_2d_output_transform(
    const device T* out_in [[buffer(0)]],
    device T* out_out [[buffer(1)]],
    const constant MLXConvParams<2>& params [[buffer(2)]],
    uint3 tid [[threadgroup_position_in_grid]],
    uint3 lid [[thread_position_in_threadgroup]],
    uint3 tgp_per_grid [[threadgroups_per_grid]],
    uint simd_group_id [[simdgroup_index_in_threadgroup]],
    uint simd_lane_id [[thread_index_in_simdgroup]]) {
  (void)lid;

  using WGT = WinogradTransforms<M, R, 8>;
  constexpr int N_SIMD_GROUPS = WM * WN;

  // Get lane position in simdgroup
  const short qid = simd_lane_id / 4;
  const short sm = (qid & 4) + (simd_lane_id / 2) % 4;
  const short sn = (qid & 2) * 2 + (simd_lane_id % 2) * 2;

  // Initialize A matrix
  simdgroup_matrix<T, 8, 8> B;
  B.thread_elements()[0] = WGT::out_transform[sm][sn];
  B.thread_elements()[1] = WGT::out_transform[sm][sn + 1];

  // Initialize At matrix
  simdgroup_matrix<T, 8, 8> Bt;
  Bt.thread_elements()[0] = WGT::out_transform[sn][sm];
  Bt.thread_elements()[1] = WGT::out_transform[sn + 1][sm];

  // Out_in comes in shape (A x A x tiles x O)
  // We do transform and then write out to out_out in shape (N, H, W, O)

  // Resolve output tile
  constexpr int TH = (M / WM);
  constexpr int TW = (M / WN);
  int kh = TH * (simd_group_id / WN);
  int kw = TW * (simd_group_id % WN);
  int bh = M * tid.y + kh;
  int bw = M * tid.x + kw;

  // Move to the correct input tile
  out_out += tid.z * params.out_strides[0] + bh * params.out_strides[1] +
      bw * params.out_strides[2];

  // Pre compute strides
  int jump_in[TH][TW];

  for (int h = 0; h < TH; h++) {
    for (int w = 0; w < TW; w++) {
      bool valid = ((bh + h) < params.oS[0]) && ((bw + w) < params.oS[1]);
      jump_in[h][w] =
          valid ? h * params.out_strides[1] + w * params.out_strides[2] : -1;
    }
  }

  // out_in is stored interleaved (A x A x tiles x O)
  size_t N_TILES = tgp_per_grid.x * tgp_per_grid.y * tgp_per_grid.z;
  size_t tile_id =
      tid.z * tgp_per_grid.x * tgp_per_grid.y + tid.y * tgp_per_grid.x + tid.x;
  size_t ohw_0 = sm * 8 + sn;
  size_t ohw_1 = sm * 8 + sn + 1;
  const device T* out_in_0 =
      out_in + ohw_0 * N_TILES * params.O + tile_id * params.O;
  const device T* out_in_1 =
      out_in + ohw_1 * N_TILES * params.O + tile_id * params.O;

  // Prepare shared memory
  threadgroup T Os[M][M][BO];

  // Loop over O
  for (int bo = 0; bo < params.O; bo += BO) {
    threadgroup_barrier(mem_flags::mem_threadgroup);
    // Do transform and store the result
    for (int c = simd_group_id; c < BO; c += N_SIMD_GROUPS) {
      simdgroup_matrix<T, 8, 8> O_mat;
      O_mat.thread_elements()[0] = out_in_0[c];
      O_mat.thread_elements()[1] = out_in_1[c];

      simdgroup_matrix<T, 8, 8> O_out = (Bt * (O_mat * B));
      if ((sm < M) && (sn < M)) {
        Os[sm][sn][c] = O_out.thread_elements()[0];
      }
      if ((sm < M) && ((sn + 1) < M)) {
        Os[sm][sn + 1][c] = O_out.thread_elements()[1];
      }
    }

    threadgroup_barrier(mem_flags::mem_threadgroup);
    // Read out from shared memory
    for (int h = 0; h < TH; h++) {
      for (int w = 0; w < TW; w++) {
        if (jump_in[h][w] >= 0) {
          device T* out_ptr = out_out + jump_in[h][w];
          for (int c = simd_lane_id; c < BO; c += 32) {
            out_ptr[c] = Os[kh + h][kw + w][c];
          }
        }
      }
    }

    out_out += BO;
    out_in_0 += BO;
    out_in_1 += BO;
  }
}

#define instantiate_winograd_conv_2d_output_transform(name, itype, bo) \
  template [[host_name("winograd_conv_2d_output_transform_" #name      \
                       "_bo" #bo)]] [[kernel]] void                    \
  winograd_conv_2d_output_transform<itype, bo, 2, 2>(                  \
      const device itype* out_in [[buffer(0)]],                        \
      device itype* out_out [[buffer(1)]],                             \
      const constant MLXConvParams<2>& params [[buffer(2)]],           \
      uint3 tid [[threadgroup_position_in_grid]],                      \
      uint3 lid [[thread_position_in_threadgroup]],                    \
      uint3 tgp_per_grid [[threadgroups_per_grid]],                    \
      uint simd_group_id [[simdgroup_index_in_threadgroup]],           \
      uint simd_lane_id [[thread_index_in_simdgroup]]);

// clang-format off
#define instantiate_winograd_conv_2d(name, itype)                     \
  instantiate_winograd_conv_2d_weight_transform_base(name, itype, 32) \
  instantiate_winograd_conv_2d_input_transform(name, itype, 32)       \
  instantiate_winograd_conv_2d_output_transform(name, itype, 32) 

instantiate_winograd_conv_2d(float32, float);
instantiate_winograd_conv_2d(float16, half); // clang-format on<|MERGE_RESOLUTION|>--- conflicted
+++ resolved
@@ -74,16 +74,6 @@
   } else {
     out[gid.x] = T(0);
   }
-<<<<<<< HEAD
-}
-
-#define instantiate_naive_unfold_nd(name, itype, n)                       \
-  template [[host_name("naive_unfold_nd_" #name "_" #n)]] [[kernel]] void \
-  naive_unfold_Nd(                                                        \
-      const device itype* in [[buffer(0)]],                               \
-      device itype* out [[buffer(1)]],                                    \
-      const constant MLXConvParams<n>* params [[buffer(2)]],              \
-=======
 }
 
 // This kernel unfolds the input array of size (N, *spatial_dims, C)
@@ -94,12 +84,13 @@
     device T* out [[buffer(1)]],
     const constant MLXConvParams<N>* params [[buffer(2)]],
     uint3 gid [[thread_position_in_grid]]) {
-
   int filter_size = params->C;
-  for(short i = 0; i < N; i++) filter_size *= params->wS[i];
+  for (short i = 0; i < N; i++)
+    filter_size *= params->wS[i];
 
   int out_pixels = 1;
-  for(short i = 0; i < N; i++) out_pixels *= params->oS[i];
+  for (short i = 0; i < N; i++)
+    out_pixels *= params->oS[i];
 
   // Set out
   out += gid.z * filter_size + gid.x * (filter_size / params->C);
@@ -137,10 +128,10 @@
     out += ws_ * params->str[i];
   }
 
-  if(valid) {
+  if (valid) {
     size_t in_offset = n * params->in_strides[0];
 
-    for(int i = 0; i < N; ++i) {
+    for (int i = 0; i < N; ++i) {
       in_offset += is[i] * params->in_strides[i + 1];
     }
 
@@ -150,20 +141,20 @@
   }
 }
 
-#define instantiate_naive_unfold_nd(name, itype, n) \
-  template [[host_name("naive_unfold_nd_" #name "_" #n)]] \
-  [[kernel]] void naive_unfold_Nd( \
-      const device itype* in [[buffer(0)]], \
-      device itype* out [[buffer(1)]], \
-      const constant MLXConvParams<n>* params [[buffer(2)]], \
-      uint3 gid [[thread_position_in_grid]]); \
-  template [[host_name("naive_unfold_transpose_nd_" #name "_" #n)]] \
-  [[kernel]] void naive_unfold_transpose_Nd( \
-      const device itype* in [[buffer(0)]], \
-      device itype* out [[buffer(1)]], \
-      const constant MLXConvParams<n>* params [[buffer(2)]], \
->>>>>>> c4a471c9
-      uint3 gid [[thread_position_in_grid]]);
+#define instantiate_naive_unfold_nd(name, itype, n)                            \
+  template [[host_name("naive_unfold_nd_" #name "_" #n)]] [[kernel]] void      \
+  naive_unfold_Nd(                                                             \
+      const device itype* in [[buffer(0)]],                                    \
+      device itype* out [[buffer(1)]],                                         \
+      const constant MLXConvParams<n>* params [[buffer(2)]],                   \
+      uint3 gid [[thread_position_in_grid]]);                                  \
+  template                                                                     \
+      [[host_name("naive_unfold_transpose_nd_" #name "_" #n)]] [[kernel]] void \
+      naive_unfold_transpose_Nd(                                               \
+          const device itype* in [[buffer(0)]],                                \
+          device itype* out [[buffer(1)]],                                     \
+          const constant MLXConvParams<n>* params [[buffer(2)]],               \
+          uint3 gid [[thread_position_in_grid]]);
 
 #define instantiate_naive_unfold_nd_dims(name, itype)                      \
   instantiate_naive_unfold_nd(name, itype, 1) instantiate_naive_unfold_nd( \
@@ -274,14 +265,13 @@
       uint simd_gid [[simdgroup_index_in_threadgroup]],                     \
       uint simd_lid [[thread_index_in_simdgroup]]);
 
-// clang-format off
 #define instantiate_naive_conv_2d_blocks(name, itype) \
   instantiate_naive_conv_2d(name, itype, 16, 8, 4, 4) \
-  instantiate_naive_conv_2d(name, itype, 16, 8, 2, 4) 
+      instantiate_naive_conv_2d(name, itype, 16, 8, 2, 4)
 
 instantiate_naive_conv_2d_blocks(float32, float);
 instantiate_naive_conv_2d_blocks(float16, half);
-instantiate_naive_conv_2d_blocks(bfloat16, bfloat16_t); // clang-format on
+instantiate_naive_conv_2d_blocks(bfloat16, bfloat16_t);
 
 ///////////////////////////////////////////////////////////////////////////////
 /// Winograd kernels
@@ -654,7 +644,8 @@
 #define instantiate_winograd_conv_2d(name, itype)                     \
   instantiate_winograd_conv_2d_weight_transform_base(name, itype, 32) \
   instantiate_winograd_conv_2d_input_transform(name, itype, 32)       \
-  instantiate_winograd_conv_2d_output_transform(name, itype, 32) 
-
+  instantiate_winograd_conv_2d_output_transform(name, itype, 32) // clang-format on
+
+// clang-format off
 instantiate_winograd_conv_2d(float32, float);
 instantiate_winograd_conv_2d(float16, half); // clang-format on